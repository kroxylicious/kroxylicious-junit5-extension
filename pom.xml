--- conflicted
+++ resolved
@@ -88,13 +88,8 @@
         <junit.version>5.13.4</junit.version>
         <kafka.version>4.1.0</kafka.version>
         <testcontainers.version>1.21.3</testcontainers.version>
-<<<<<<< HEAD
         <lombok.version>1.18.42</lombok.version>
-        <assertj-core.version>3.27.5</assertj-core.version>
-=======
-        <lombok.version>1.18.40</lombok.version>
         <assertj-core.version>3.27.6</assertj-core.version>
->>>>>>> 40cbea64
         <spotbugs-annotations.version>4.9.5</spotbugs-annotations.version>
         <zookeeper.version>3.8.4</zookeeper.version>
         <log4j.version>2.25.1</log4j.version>
