--- conflicted
+++ resolved
@@ -102,13 +102,9 @@
             var clusterId = c.getKafkaKraftClusterId();
             var directories = StorageTool.configToLogDirectories(config);
             var metaProperties = StorageTool.buildMetadataProperties(clusterId, config);
-<<<<<<< HEAD
-            StorageTool.formatCommand(LOGGING_PRINT_STREAM, directories, metaProperties, MINIMUM_BOOTSTRAP_VERSION, true);
-=======
             // note ignoreFormatter=true so tolerate a log directory which is already formatted. this is
             // required to support start/stop.
-            StorageTool.formatCommand(System.out, directories, metaProperties, MINIMUM_BOOTSTRAP_VERSION, true);
->>>>>>> 2d16f6ae
+            StorageTool.formatCommand(LOGGING_PRINT_STREAM, directories, metaProperties, MINIMUM_BOOTSTRAP_VERSION, true);
             return instantiateKraftServer(config, threadNamePrefix);
         }
         else {
